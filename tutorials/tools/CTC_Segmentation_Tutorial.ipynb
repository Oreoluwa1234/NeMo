--- conflicted
+++ resolved
@@ -35,11 +35,7 @@
    "metadata": {},
    "outputs": [],
    "source": [
-<<<<<<< HEAD
-    "BRANCH = 'r1.4.0'"
-=======
     "BRANCH = 'r1.5.0'"
->>>>>>> e2d11bb1
    ]
   },
   {
