--- conflicted
+++ resolved
@@ -34,11 +34,7 @@
    "cell_type": "code",
    "execution_count": null,
    "source": [
-<<<<<<< HEAD
-    "BRANCH = 'r1.5.0'\n",
-=======
     "BRANCH = 'r1.6.0'\n",
->>>>>>> 66b5b07b
     "!python -m pip install git+https://github.com/NVIDIA/NeMo.git@$BRANCH#egg=nemo_toolkit[all]"
    ],
    "outputs": [],
