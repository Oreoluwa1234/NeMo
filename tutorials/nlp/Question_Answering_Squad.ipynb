--- conflicted
+++ resolved
@@ -46,11 +46,7 @@
         "id": "uRLPr0TnIAHO"
       },
       "source": [
-<<<<<<< HEAD
-        "BRANCH = 'r1.1.0'"
-=======
         "BRANCH = 'r1.2.0'"
->>>>>>> 9b36aae8
       ],
       "execution_count": null,
       "outputs": []
