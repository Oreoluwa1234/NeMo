--- conflicted
+++ resolved
@@ -30,11 +30,7 @@
     "!pip install unidecode\n",
     "\n",
     "# ## Install NeMo\n",
-<<<<<<< HEAD
-    "BRANCH = 'r1.4.0'\n",
-=======
     "BRANCH = 'r1.5.0'\n",
->>>>>>> e2d11bb1
     "!python -m pip install git+https://github.com/NVIDIA/NeMo.git@$BRANCH#egg=nemo_toolkit[asr]\n",
     "\n",
     "## Install TorchAudio\n",
